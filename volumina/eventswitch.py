--- conflicted
+++ resolved
@@ -26,13 +26,9 @@
 
 from abc import ABCMeta, abstractmethod
 
-<<<<<<< HEAD
 from .pixelpipeline.asyncabcs import _has_attributes
+from imageView2D import ImageView2D
 from future.utils import with_metaclass
-=======
-from pixelpipeline.asyncabcs import _has_attributes
-from imageView2D import ImageView2D
->>>>>>> 80928a4a
 
 class InterpreterABC(with_metaclass(ABCMeta, object)):
     @abstractmethod
