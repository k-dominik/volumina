--- conflicted
+++ resolved
@@ -65,11 +65,7 @@
         if not is_pure_slicing(slicing):
             raise Exception('ArraySource: slicing is not pure')
         reqobj = self._op.outputs[self._outslot][slicing].allocate()        
-<<<<<<< HEAD
-        return LazyflowRequest( reqobj  )
-=======
         return LazyflowRequest( reqobj )
->>>>>>> 2d827a73
 ArraySourceABC.register( LazyflowSource )
 assert issubclass(LazyflowSource, ArraySourceABC)
 
