--- conflicted
+++ resolved
@@ -75,14 +75,9 @@
 
         self._saveThread = ImageSaveThread(self)
         self._history = HistoryManager(self)
-<<<<<<< HEAD
-=======
+
         self._drawManager = DrawManager()
         self.layerStack = layerStackModel
-        print "***************"
-        print self.layerStack
-         
->>>>>>> 043ffcad
 
         self._pendingLabels = []
 
