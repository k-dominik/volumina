#!/usr/bin/env python
# -*- coding: utf-8 -*-

#    Copyright 2010, 2011 C Sommer, C Straehle, U Koethe, FA Hamprecht. All rights reserved.
#    
#    Redistribution and use in source and binary forms, with or without modification, are
#    permitted provided that the following conditions are met:
#    
#       1. Redistributions of source code must retain the above copyright notice, this list of
#          conditions and the following disclaimer.
#    
#       2. Redistributions in binary form must reproduce the above copyright notice, this list
#          of conditions and the following disclaimer in the documentation and/or other materials
#          provided with the distribution.
#    
#    THIS SOFTWARE IS PROVIDED BY THE ABOVE COPYRIGHT HOLDERS ``AS IS'' AND ANY EXPRESS OR IMPLIED
#    WARRANTIES, INCLUDING, BUT NOT LIMITED TO, THE IMPLIED WARRANTIES OF MERCHANTABILITY AND
#    FITNESS FOR A PARTICULAR PURPOSE ARE DISCLAIMED. IN NO EVENT SHALL THE ABOVE COPYRIGHT HOLDERS OR
#    CONTRIBUTORS BE LIABLE FOR ANY DIRECT, INDIRECT, INCIDENTAL, SPECIAL, EXEMPLARY, OR
#    CONSEQUENTIAL DAMAGES (INCLUDING, BUT NOT LIMITED TO, PROCUREMENT OF SUBSTITUTE GOODS OR
#    SERVICES; LOSS OF USE, DATA, OR PROFITS; OR BUSINESS INTERRUPTION) HOWEVER CAUSED AND ON
#    ANY THEORY OF LIABILITY, WHETHER IN CONTRACT, STRICT LIABILITY, OR TORT (INCLUDING
#    NEGLIGENCE OR OTHERWISE) ARISING IN ANY WAY OUT OF THE USE OF THIS SOFTWARE, EVEN IF
#    ADVISED OF THE POSSIBILITY OF SUCH DAMAGE.
#    
#    The views and conclusions contained in the software and documentation are those of the
#    authors and should not be interpreted as representing official policies, either expressed
#    or implied, of their employers.

# TODO
# TODO
# TODO
# port the following revisions:
#    1f810747c21380eda916c2c5b7b5d1893f92663e
#    e65f5bad2cd9fdaefbe7ceaafa0cce0e071b56e4

from PyQt4.QtCore import Qt, pyqtSignal
from PyQt4.QtGui import QApplication, QWidget, QLabel, QSpinBox, \
                        QShortcut, QKeySequence, QSplitter, \
                        QVBoxLayout, QHBoxLayout, QPushButton, QToolButton

import numpy, copy
from functools import partial

from quadsplitter import QuadView
from view3d.view3d import OverviewScene
      
from sliceSelectorHud import SliceSelectorHud
from positionModel import PositionModel
from navigationControler import NavigationControler, NavigationInterpreter
from pixelpipeline.datasources import ArraySource, ArraySinkSource

from volumeEditor import VolumeEditor

class VolumeEditorWidget(QWidget):
    def __init__( self, volumeeditor, parent=None ):
        super(VolumeEditorWidget, self).__init__(parent=parent)
        self._ve = volumeeditor

        self.setFocusPolicy(Qt.StrongFocus)

        # setup quadview
        self.quadview = QuadView(self)
        self.quadview.addWidget(0, self._ve.imageViews[2])
        self.quadview.addWidget(1, self._ve.imageViews[0])
        self.quadview.addWidget(2, self._ve.imageViews[1])

        #3d overview
        self.overview = OverviewScene(self, self._ve._shape[1:4])
        self.quadview.addWidget(3, self.overview)
        #FIXME: resurrect        
        #self.overview.changedSlice.connect(self.changeSlice)
        self._ve.changedSlice.connect(self.overview.ChangeSlice)

        # layout
        viewingLayout = QVBoxLayout()
        viewingLayout.setContentsMargins(10,2,0,2)
        viewingLayout.setSpacing(0)
        viewingLayout.addWidget(self.quadview)
        self.quadview.setContentsMargins(0,0,10,0)

        # Label below views
        labelLayout = QHBoxLayout()
        labelLayout.setMargin(0)
        labelLayout.setSpacing(5)
        labelLayout.setContentsMargins(0,0,0,0)
        self.posLabel = QLabel()
        self.pixelValuesLabel = QLabel()
        labelLayout.addWidget(self.posLabel)
        labelLayout.addWidget(self.pixelValuesLabel)
        labelLayout.addStretch()
        viewingLayout.addLayout(labelLayout)

        # Right side toolbox
        self._toolBox = QWidget()
        self._toolBoxLayout = QVBoxLayout()
        self._toolBoxLayout.setMargin(5)
        self._toolBox.setLayout(self._toolBoxLayout)
        self._toolBoxLayout.addStretch()

        # Toggle slice intersection marks
        self.indicateSliceIntersectionButton = QToolButton()
        self.indicateSliceIntersectionButton.setText("Indicate Current Position")
        self.indicateSliceIntersectionButton.setCheckable(True)
        self.indicateSliceIntersectionButton.setChecked(True)        
        self._toolBoxLayout.addWidget(self.indicateSliceIntersectionButton)

        # Channel Selector QComboBox in right side tool box
        self._channelSpin = QSpinBox()
        self._channelSpin.setEnabled(True)
        channelLayout = QHBoxLayout()
        channelLayout.addWidget(self._channelSpin)
        self._channelSpinLabel = QLabel("Channel:")
        self._toolBoxLayout.addWidget(self._channelSpinLabel)
        self._toolBoxLayout.addLayout(channelLayout)

        #time selector
        self._timeSpin = QSpinBox()
        self._timeSpin.setEnabled(True)
        timeLayout = QHBoxLayout()
        timeLayout.addWidget(self._timeSpin)
        self._timeSpinLabel = QLabel("Time:")
        self._toolBoxLayout.addWidget(self._timeSpinLabel)
        self._toolBoxLayout.addLayout(timeLayout)
        
        self._toolBoxLayout.setAlignment(Qt.AlignTop)

        self._channelSpin.setRange(0,self._ve._shape[-1] - 1)
        self._timeSpin.setRange(0,self._ve._shape[0] - 1)
        def setChannel(c):
            print "set channel = %d, posModel has channel = %d" % (c, self._ve.posModel.channel)
            if c == self._ve.posModel.channel:
                return
            self._ve.posModel.channel = c
        self._channelSpin.valueChanged.connect(setChannel)
        def getChannel(newC):
            self._channelSpin.setValue(newC)
        self._ve.posModel.channelChanged.connect(getChannel)
        def setTime(t):
            print "set channel = %d, posModel has time = %d" % (t, self._ve.posModel.time)
            if t == self._ve.posModel.time:
                return
            self._ve.posModel.time = t
        self._timeSpin.valueChanged.connect(setTime)
        def getTime(newT):
            self._timeSpin.setValue(newT)
        self._ve.posModel.timeChanged.connect(getTime)

        # setup the layout for display
        self.splitter = QSplitter()
        self.splitter.setContentsMargins(0,0,0,0)
        tempWidget = QWidget()
        tempWidget.setLayout(viewingLayout)
        self.splitter.addWidget(tempWidget)
        self.splitter.addWidget(self._toolBox)
        splitterLayout = QVBoxLayout()
        splitterLayout.setMargin(0)
        splitterLayout.setSpacing(0)
        splitterLayout.addWidget(self.splitter)
        self.setLayout(splitterLayout)

        # drawing
        axisLabels = ["X:", "Y:", "Z:"]
        for i, v in enumerate(self._ve.imageViews):
            v.hud = SliceSelectorHud()
            #connect interpreter
            v.hud.sliceSelector.valueChanged.connect(partial(self._ve.navInterpret.changeSliceAbsolute, axis=i))
            #hud
            v.hud.bgColor = self._ve.navCtrl.axisColors[i] #FIXME
            v.hud.label = axisLabels[i]
            v.hud.minimum = 0
            v.hud.maximum = self._ve.posModel.volumeExtent(i)

        def toggleSliceIntersection(state):
            self._ve.navCtrl.indicateSliceIntersection = state
        self.indicateSliceIntersectionButton.toggled.connect(toggleSliceIntersection)

        self._ve.posModel.cursorPositionChanged.connect(self._updateInfoLabels)

        # shortcuts
        self._initShortcuts()

        
        self.updateGeometry()
        self.update()
        self.quadview.update()

    def _shortcutHelper(self, keySequence, group, description, parent, function, context = None, enabled = None):
        shortcut = QShortcut(QKeySequence(keySequence), parent, member=function, ambiguousMember=function)
        if context != None:
            shortcut.setContext(context)
        if enabled != None:
            shortcut.setEnabled(True)
        return shortcut, group, description

    def _initShortcuts(self):
        self.shortcuts = []
        self.shortcuts.append(self._shortcutHelper("Ctrl+Z", "Labeling", "History undo", self, self._ve.historyUndo, Qt.ApplicationShortcut, True))
        self.shortcuts.append(self._shortcutHelper("Ctrl+Shift+Z", "Labeling", "History redo", self, self._ve.historyRedo, Qt.ApplicationShortcut, True))
        self.shortcuts.append(self._shortcutHelper("Ctrl+Y", "Labeling", "History redo", self, self._ve.historyRedo, Qt.ApplicationShortcut, True))
        self.shortcuts.append(self._shortcutHelper("l", "Labeling", "Go to next label (cyclic, forward)", self, self._ve.nextLabel))
        self.shortcuts.append(self._shortcutHelper("k", "Labeling", "Go to previous label (cyclic, backwards)", self, self._ve.prevLabel))
        
        def fullscreenView(axis):
            m = not self.quadview.maximized
            print "maximize axis=%d = %r" % (axis, m)
            self.quadview.setMaximized(m, axis)
        
        maximizeShortcuts = ['x', 'y', 'z']
        maximizeViews     = [1,   2,     0]
        for i, v in enumerate(self._ve.imageViews):
            self.shortcuts.append(self._shortcutHelper(maximizeShortcuts[i], "Navigation", \
                                  "Enlarge slice view %s to full size" % maximizeShortcuts[i], \
                                  self, partial(fullscreenView, maximizeViews[i]), Qt.WidgetShortcut))
            
            #self.shortcuts.append(self._shortcutHelper("n", "Labeling", "Increase brush size", v,self._ve._drawManager.brushSmaller, Qt.WidgetShortcut))
            #self.shortcuts.append(self._shortcutHelper("m", "Labeling", "Decrease brush size", v, self._ve._drawManager.brushBigger, Qt.WidgetShortcut))
            self.shortcuts.append(self._shortcutHelper("+", "Navigation", "Zoom in", v,  v.zoomIn, Qt.WidgetShortcut))
            self.shortcuts.append(self._shortcutHelper("-", "Navigation", "Zoom out", v, v.zoomOut, Qt.WidgetShortcut))
            
            self.shortcuts.append(self._shortcutHelper("q", "Navigation", "Switch to next channel",     v, self._ve.nextChannel,     Qt.WidgetShortcut))
            self.shortcuts.append(self._shortcutHelper("a", "Navigation", "Switch to previous channel", v, self._ve.previousChannel, Qt.WidgetShortcut))
            
            def sliceDelta(axis, delta):
                newPos = copy.copy(self._ve.posModel.slicingPos)
                newPos[axis] += delta
                self._ve.posModel.slicingPos = newPos
            self.shortcuts.append(self._shortcutHelper("p", "Navigation", "Slice up",   v, partial(sliceDelta, i, 1),  Qt.WidgetShortcut))
            self.shortcuts.append(self._shortcutHelper("o", "Navigation", "Slice down", v, partial(sliceDelta, i, -1), Qt.WidgetShortcut))
            
            self.shortcuts.append(self._shortcutHelper("Ctrl+Up",   "Navigation", "Slice up",   v, partial(sliceDelta, i, 1),  Qt.WidgetShortcut))
            self.shortcuts.append(self._shortcutHelper("Ctrl+Down", "Navigation", "Slice down", v, partial(sliceDelta, i, -1), Qt.WidgetShortcut))
            
            self.shortcuts.append(self._shortcutHelper("Ctrl+Shift+Up",   "Navigation", "10 slices up",   v, partial(sliceDelta, i, 10),  Qt.WidgetShortcut))
            self.shortcuts.append(self._shortcutHelper("Ctrl+Shift+Down", "Navigation", "10 slices down", v, partial(sliceDelta, i, -10), Qt.WidgetShortcut))

    def _updateInfoLabels(self, pos):
        #FIXME
        pass
        #print "updateInfoLabels: I'm broken, please fix me."
        #for i in range(3):
        #    if pos[i] < 0 or pos[i] >= self._ve.posModel.shape[i]:
        #        self._ve.posLabel.setText("")
        #        return
        #rawRef = self._ve.overlayWidget.getOverlayRef("Raw Data")
        #colorValues = rawRef._data[0,pos[0], pos[1], pos[2], 0]
        #self.posLabel.setText("<b>x:</b> %03i  <b>y:</b> %03i  <b>z:</b> %03i" % (pos[0], pos[1], pos[2]))
        #FIXME RGB is a special case only
        #if isinstance(colorValues, numpy.ndarray):
        #    self.pixelValuesLabel.setText("<b>R:</b> %03i  <b>G:</b> %03i  <b>B:</b> %03i" % (colorValues[0], colorValues[1], colorValues[2]))
        #else:
        #    self.pixelValuesLabel.setText("<b>Gray:</b> %03i" %int(colorValues))
            
#*******************************************************************************
# i f   _ _ n a m e _ _   = =   " _ _ m a i n _ _ "                            *
#*******************************************************************************

if __name__ == "__main__":
    #make the program quit on Ctrl+C
    import signal
    signal.signal(signal.SIGINT, signal.SIG_DFL)
    
    import os, sys

    import numpy as np
    from PyQt4.QtCore import QObject, QRectF, QTime
    from PyQt4.QtGui import QColor
    
    from lazyflow.graph import Graph, Operator, InputSlot, OutputSlot
    from volumeeditor.pixelpipeline.datasources import LazyflowSource
    from volumeeditor.pixelpipeline._testing import OpDataProvider
    from volumeeditor._testing.from_lazyflow import OpDataProvider5D, OpDelay
    from volumeeditor.layer import GrayscaleLayer, RGBALayer
    from volumeeditor.layerwidget.layerwidget import LayerWidget
    from volumeeditor.layerstack import LayerStackModel, LayerParameters
    
    from testing import stripes
    
    def img(N):
        def meshgrid2(*arrs):
            arrs = tuple(reversed(arrs))  #edit
            lens = map(len, arrs)
            dim = len(arrs)

            sz = 1
            for s in lens:
                sz*=s

            ans = []    
            for i, arr in enumerate(arrs):
                slc = [1]*dim
                slc[i] = lens[i]
                arr2 = numpy.asarray(arr).reshape(slc)
                for j, sz in enumerate(lens):
                    if j!=i:
                        arr2 = arr2.repeat(sz, axis=j) 
                ans.append(arr2)

            return tuple(ans)

        N2 = N/2

        X,Y,Z = meshgrid2(numpy.arange(N),numpy.arange(N),numpy.arange(N))

        s = numpy.zeros((N,N,N))
        s[:] = 255

        s[(X-10)**2+(Y-10)**2+(Z-15)**2 < (N2-2)**2] = 0

        s[(X-30)**2+(Y-30)**2+(Z-30)**2 < (10)**2] = 128

        s[0:10,0:10,0:10] = 200
        
        return s
    
    class Test(QObject):
        def __init__(self, useGL, argv):
            QObject.__init__(self)
            
            layerstack = None
            
            if "hugeslab" in argv:
                N = 2000
                
                g = Graph()
                op1 = OpDataProvider(g, (numpy.random.rand(1,N,2*N, 10,1)*255).astype(numpy.uint8))
                op2 = OpDelay(g, 0.000003)
                op2.inputs["Input"].connect(op1.outputs["Data"])
                source = LazyflowSource(op2, "Output")
                layers = [GrayscaleLayer( source )]

            elif "5d" in argv:
                file = os.path.split(os.path.abspath(__file__))[0] +"/_testing/5d.npy"
                print "loading file '%s'" % file
                
                g = Graph()
                op1 = OpDataProvider5D(g, file)
                op2 = OpDelay(g, 0.000003)
                op2.inputs["Input"].connect(op1.outputs["Data5D"])
                source = LazyflowSource(op2, "Output")
                layers = [GrayscaleLayer( source )]
                
                print "...done"
            elif "cuboid" in argv:
                N = 100
                from testing import testVolume
                source = ArraySource(testVolume(N))
                layers = [GrayscaleLayer( source )]
            elif "comp" in argv:
                fn = os.path.split(os.path.abspath(__file__))[0] +"/_testing/5d.npy"
                raw = np.load(fn)
                print "loading file '%s'" % fn

                g = Graph()
                op1 = OpDataProvider(g, raw[:,:,:,:,0:1]/20)
                op2 = OpDelay(g, 0.00000)
                op2.inputs["Input"].connect(op1.outputs["Data"])
                nucleisrc = LazyflowSource(op2, "Output")
                op3 = OpDataProvider(g, raw[:,:,:,:,1:2]/10)
                op4 = OpDelay(g, 0.00000)
                op4.inputs["Input"].connect(op3.outputs["Data"])
                membranesrc = LazyflowSource(op4, "Output")

                layers = [RGBALayer( green = membranesrc, red = nucleisrc )]
                source = nucleisrc

                print "...done"
            elif "layers" in argv:
                fn = os.path.split(os.path.abspath(__file__))[0] +"/_testing/5d.npy"
                raw = np.load(fn)
                print "loading file '%s'" % fn

                g = Graph()
                op1 = OpDataProvider(g, raw[:,:,:,:,0:1]/10)
                op2 = OpDelay(g, 0.00000)
                op2.inputs["Input"].connect(op1.outputs["Data"])
                nucleisrc = LazyflowSource(op2, "Output")
                op3 = OpDataProvider(g, raw[:,:,:,:,1:2]/5)
                op4 = OpDelay(g, 0.00000)
                op4.inputs["Input"].connect(op3.outputs["Data"])
                membranesrc = LazyflowSource(op4, "Output")

                layer1 = GrayscaleLayer( membranesrc )
                layer2 = RGBALayer( red = nucleisrc )
                layer2.opacity = 0.5
                source = nucleisrc
                
                layerstack = LayerStackModel()
                l1 = LayerParameters(layer1)
                l1.name = "Membranes"
                l2 = LayerParameters(layer2)
                l2.name = "Nuclei"
                layerstack.append(l1)
                layerstack.append(l2)

                print "...done"
            elif "manylayers" in argv:
                N = 200
                print "%d Layers!" % N
                fn = os.path.split(os.path.abspath(__file__))[0] +"/_testing/5d.npy"
                raw = np.load(fn)
                print "loading file '%s'" % fn

                g = Graph()
                op1 = OpDataProvider(g, raw[:,:,:,:,0:1]/10)
                nucleisrc = LazyflowSource(op1, "Data")
                op2 = OpDataProvider(g, raw[:,:,:,:,1:2]/5)
                membranesrc = LazyflowSource(op2, "Data")

                layers = []
                layers.append(GrayscaleLayer( membranesrc ))
                for i in xrange(N):
                    layer = RGBALayer( red = nucleisrc )
                    layer.opacity = 0.3
                    layers.append(layer)
                source = nucleisrc

                print "...done"
            elif "label" in argv:
                fn = os.path.split(os.path.abspath(__file__))[0] +"/_testing/5d.npy"
                raw = np.load(fn)

                g = Graph()
                op1 = OpDataProvider(g, raw[:,:,:,:,0:1]/20)
                op2 = OpDelay(g, 0.00000)
                op2.inputs["Input"].connect(op1.outputs["Data"])
                nucleisrc = LazyflowSource(op2, "Output")
                op3 = OpDataProvider(g, raw[:,:,:,:,1:2]/10)
                op4 = OpDelay(g, 0.00000)
                op4.inputs["Input"].connect(op3.outputs["Data"])
                membranesrc = LazyflowSource(op4, "Output")

                labelraw = np.zeros(shape=raw.shape, dtype=np.uint8)
                labelsrc = ArraySinkSource(raw)
                labellyr = RGBALayer( alpha=labelsrc )
                #labellyr.opacity = 0.25
                layers = [RGBALayer( green = membranesrc, red = nucleisrc ), labellyr]
                source = nucleisrc


            elif "stripes" in argv:
                source = ArraySource(stripes(50,35,20))
                layers = [GrayscaleLayer( source )]
            else:
                raise RuntimeError("Invalid testing mode")
            
            arr = None
            if hasattr(source, '_array'):
                arr = source._array
            else:
                arr = source._op.outputs[source._outslot]
            
            shape = None
            if hasattr(source, '_array'):
                shape = source._array.shape
            else:
                shape = source._op.outputs[source._outslot].shape
            if len(shape) == 3:
                shape = (1,)+shape+(1,)
                
            # construct layer stack model
            if layerstack is None:
                layerstack = LayerStackModel()
                for layer in layers:
                    layerstack.append(LayerParameters(layer))

            if "label" in argv:
                self.editor = VolumeEditor(shape, layerstack, labelsink=labelsrc, useGL=useGL)
                self.editor.setDrawingEnabled(True)
            else:
                self.editor = VolumeEditor(shape, layerstack, useGL=useGL)

            self.widget = VolumeEditorWidget( self.editor )
            self.widget.show()
            
            if not 't' in sys.argv:
                #show some initial position
                self.editor.posModel.slicingPos = [5,10,2]
            else:
                def randomMove():
                    self.editor.posModel.slicingPos = [numpy.random.randint(0,self.data.shape[i]) for i in range(3)]
                t = QTimer(self)
                t.setInterval(1000)
                t.timeout.connect(randomMove)
                t.start()

    app = QApplication(sys.argv)
    
<<<<<<< HEAD
    if len(sys.argv) < 2:
        print "Usage: python volumeeditor.py <testmode> (hugeslab, cuboid, 5d, comp, layers, manylayers, label)"
        app.quit()
        sys.exit(0)
    
    if 'cuboid' in sys.argv or 'hugeslab' in sys.argv or '5d' in sys.argv or 'comp' in sys.argv or 'layers' in sys.argv or 'manylayers' in sys.argv or 'label' in sys.argv:
        s = QSplitter()
        t1 = Test(True, sys.argv)
        t2 = Test(False, sys.argv)
        s.addWidget(t1.widget)
        s.addWidget(t2.widget)

        fitToViewButton   = QPushButton("fitToView")
        layerWidgetButton = QPushButton("Layers")
        layerWidgetButton.setCheckable(True)
        
        l = QVBoxLayout()
        w = QWidget()
        w.setLayout(l)
        s.addWidget(w)
        
        l.addWidget(fitToViewButton)
        l.addWidget(layerWidgetButton)
        
        l.addStretch()
=======
    args = ['hugeslab', 'cuboid', '5d', 'comp', 'layers', 'manylayers', 't']
    
    if len(sys.argv) < 2 or not any(x in sys.argv for x in args) :
        print "Usage: python volumeeditor.py <testmode> %r" % args 
        app.quit()
        sys.exit(0)
    
    s = QSplitter()
    t1 = Test(True, sys.argv)
    t2 = Test(False, sys.argv)
    s.addWidget(t1.widget)
    s.addWidget(t2.widget)

    fitToViewButton   = QPushButton("fitToView")
    layerWidgetButton = QPushButton("Layers")
    layerWidgetButton.setCheckable(True)
>>>>>>> 09841d92
    
    l = QVBoxLayout()
    w = QWidget()
    w.setLayout(l)
    s.addWidget(w)
    
    l.addWidget(fitToViewButton)
    l.addWidget(layerWidgetButton)
    
    l.addStretch()

    def fit():
        for i in range(3):
            t1.editor.imageViews[i].changeViewPort(QRectF(0,0,30,30))
            t2.editor.imageViews[i].changeViewPort(QRectF(0,0,30,30))
    fitToViewButton.toggled.connect(fit)       

    #show rudimentary layer widget
    model = t2.editor.layerStack
    ######################################################################
    view = LayerWidget(model)

    w = QWidget()
    lh = QHBoxLayout(w)
    lh.addWidget(view)
    
    up   = QPushButton('Up')
    down = QPushButton('Down')
    delete = QPushButton('Delete')
    lv  = QVBoxLayout()
    lh.addLayout(lv)
    
    lv.addWidget(up)
    lv.addWidget(down)
    lv.addWidget(delete)
    
    w.setGeometry(100, 100, 800,600)
    
    up.clicked.connect(model.moveSelectedUp)
    model.canMoveSelectedUp.connect(up.setEnabled)
    down.clicked.connect(model.moveSelectedDown)
    model.canMoveSelectedDown.connect(down.setEnabled)
    delete.clicked.connect(model.deleteSelected)
    model.canDeleteSelected.connect(delete.setEnabled)
    ######################################################################
    
    def layers(toggled):
        if toggled:
            w.show()
            w.raise_()
        else:
            w.hide()
    layerWidgetButton.toggled.connect(layers)

    s.showMaximized()

    app.exec_()<|MERGE_RESOLUTION|>--- conflicted
+++ resolved
@@ -34,7 +34,7 @@
 #    1f810747c21380eda916c2c5b7b5d1893f92663e
 #    e65f5bad2cd9fdaefbe7ceaafa0cce0e071b56e4
 
-from PyQt4.QtCore import Qt, pyqtSignal
+from PyQt4.QtCore import Qt, pyqtSignal, QTimer
 from PyQt4.QtGui import QApplication, QWidget, QLabel, QSpinBox, \
                         QShortcut, QKeySequence, QSplitter, \
                         QVBoxLayout, QHBoxLayout, QPushButton, QToolButton
@@ -486,34 +486,7 @@
 
     app = QApplication(sys.argv)
     
-<<<<<<< HEAD
-    if len(sys.argv) < 2:
-        print "Usage: python volumeeditor.py <testmode> (hugeslab, cuboid, 5d, comp, layers, manylayers, label)"
-        app.quit()
-        sys.exit(0)
-    
-    if 'cuboid' in sys.argv or 'hugeslab' in sys.argv or '5d' in sys.argv or 'comp' in sys.argv or 'layers' in sys.argv or 'manylayers' in sys.argv or 'label' in sys.argv:
-        s = QSplitter()
-        t1 = Test(True, sys.argv)
-        t2 = Test(False, sys.argv)
-        s.addWidget(t1.widget)
-        s.addWidget(t2.widget)
-
-        fitToViewButton   = QPushButton("fitToView")
-        layerWidgetButton = QPushButton("Layers")
-        layerWidgetButton.setCheckable(True)
-        
-        l = QVBoxLayout()
-        w = QWidget()
-        w.setLayout(l)
-        s.addWidget(w)
-        
-        l.addWidget(fitToViewButton)
-        l.addWidget(layerWidgetButton)
-        
-        l.addStretch()
-=======
-    args = ['hugeslab', 'cuboid', '5d', 'comp', 'layers', 'manylayers', 't']
+    args = ['hugeslab', 'cuboid', '5d', 'comp', 'layers', 'manylayers', 't', 'label']
     
     if len(sys.argv) < 2 or not any(x in sys.argv for x in args) :
         print "Usage: python volumeeditor.py <testmode> %r" % args 
@@ -529,7 +502,6 @@
     fitToViewButton   = QPushButton("fitToView")
     layerWidgetButton = QPushButton("Layers")
     layerWidgetButton.setCheckable(True)
->>>>>>> 09841d92
     
     l = QVBoxLayout()
     w = QWidget()
