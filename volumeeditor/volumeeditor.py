--- conflicted
+++ resolved
@@ -340,15 +340,6 @@
         self.overlayWidget = widget
         self.overlayWidget.selectedOverlay.connect(self.onOverlaySelected)
         
-        #FIXME: porting
-<<<<<<< HEAD
-        for view in self.imageViews:
-            view.porting_overlaywidget = self.overlayWidget
-=======
-        if self.ilastik:        
-            self.ilastik.project.dataMgr[self.ilastik._activeImageNumber].overlayMgr.ilastik = self.ilastik
->>>>>>> 70577f10
-
     def setRgbMode(self, mode): 
         """
         change display mode of 3-channel images to either rgb, or 3-channels
@@ -606,36 +597,28 @@
             overlayWidget = FakeOverlayWidget()
             overlayWidget.overlays = [self.dataOverlay.getRef()]
             
-<<<<<<< HEAD
-            nc = NavigationControler( self.editor.imageViews, self.data, overlayWidget )
+            pm = PositionModel(self.data.shape)
+            nc = NavigationControler( self.editor.imageViews, pm, overlayWidget )
             #FIXME: port to ilastik
             self.widget.indicateSliceIntersectionButton.toggled.connect(nc.onIndicateSliceIntersectionToggle)
             self.widget._channelSpin.valueChanged.connect(nc.onChannelChange)
-
-=======
-            pm = PositionModel(self.data.shape)
-            nc = NavigationControler( self.dialog._imageViews, pm, overlayWidget )
-            #FIXME: port to ilastik
-            self.dialog.indicateSliceIntersectionButton.toggled.connect(nc.onIndicateSliceIntersectionToggle)
-            self.dialog._channelSpin.valueChanged.connect(nc.onChannelChange)
             def updateInfoLabels(pos):
                 for i in range(3):
                     if pos[i] < 0 or pos[i] >= pm.shape[i]:
-                        self.dialog.posLabel.setText("")
+                        self.widget.posLabel.setText("")
                         return
                                 
-                rawRef = self.dialog.overlayWidget.getOverlayRef("Raw Data")
+                rawRef = self.editor.overlayWidget.getOverlayRef("Raw Data")
                 colorValues = rawRef._data[0,pos[0], pos[1], pos[2], 0]
                 
-                self.dialog.posLabel.setText("<b>x:</b> %03i  <b>y:</b> %03i  <b>z:</b> %03i" % (pos[0], pos[1], pos[2]))
+                self.widget.posLabel.setText("<b>x:</b> %03i  <b>y:</b> %03i  <b>z:</b> %03i" % (pos[0], pos[1], pos[2]))
                 
                 #FIXME RGB is a special case only
                 if isinstance(colorValues, numpy.ndarray):
-                    self.dialog.pixelValuesLabel.setText("<b>R:</b> %03i  <b>G:</b> %03i  <b>B:</b> %03i" % (colorValues[0], colorValues[1], colorValues[2]))
+                    self.widget.pixelValuesLabel.setText("<b>R:</b> %03i  <b>G:</b> %03i  <b>B:</b> %03i" % (colorValues[0], colorValues[1], colorValues[2]))
                 else:
-                    self.dialog.pixelValuesLabel.setText("<b>Gray:</b> %03i" %int(colorValues))
+                    self.widget.pixelValuesLabel.setText("<b>Gray:</b> %03i" %int(colorValues))
             pm.cursorPositionChanged.connect(updateInfoLabels)
->>>>>>> 70577f10
 
             self.editor.setOverlayWidget(overlayWidget)
             
